# Copyright 2021 Agnostiq Inc.
#
# This file is part of Covalent.
#
# Licensed under the Apache License 2.0 (the "License"). A copy of the
# License may be obtained with this software package or at
#
#     https://www.apache.org/licenses/LICENSE-2.0
#
# Use of this file is prohibited except in compliance with the License.
# Unless required by applicable law or agreed to in writing, software
# distributed under the License is distributed on an "AS IS" BASIS,
# WITHOUT WARRANTIES OR CONDITIONS OF ANY KIND, either express or implied.
# See the License for the specific language governing permissions and
# limitations under the License.


"""HPC executor plugin for the Covalent dispatcher."""

from __future__ import annotations

import asyncio
import datetime
import os
import sys
from pathlib import Path
from typing import Literal, TypedDict

import aiofiles
import asyncssh
import cloudpickle as pickle
import covalent as ct
from aiofiles import os as async_os
from covalent._results_manager.result import Result
from covalent._shared_files import logger
from covalent._shared_files.config import get_config
from covalent.executor.base import AsyncBaseExecutor

app_log = logger.app_log
log_stack_info = logger.log_stack_info

_EXECUTOR_PLUGIN_DEFAULTS = {
    # SSH credentials
    "address": "",
    "username": "",
    "ssh_key_file": "~/.ssh/id_rsa",
    "cert_file": None,
    # PSI/J parameters
    "instance": "slurm",
    "launcher": "single",
    "inherit_environment": True,
    "environment": {},
    "resource_spec_kwargs": {
        "node_count": 1,
        "processes_per_node": 1,
        "gpu_cores_per_process": 0,
    },
    "job_attributes_kwargs": {
        "duration": 10,  # minutes
        "queue_name": None,
        "project_name": None,
        "custom_attributes": None,
    },
    # Pre/Post-launch commands
    "pre_launch_cmds": [],
    "post_launch_cmds": [],
    "shebang": "#!/bin/bash",
    # Remote Python env parameters
    "remote_python_exe": "python",
    "remote_conda_env": None,
    # Covalent parameters
    "remote_workdir": "~/covalent-workdir",
    "create_unique_workdir": False,
    "cache_dir": str(Path(get_config("dispatcher.cache_dir")).expanduser().resolve()),
    "poll_freq": 60,
    "cleanup": True,
}
_DEFAULT = object()

executor_plugin_name = "HPCExecutor"


class ResourceSpecV1Hint(TypedDict):
    """
    Type hint for PSI/J `ResourceSpecV1` object.

    Reference: https://exaworks.org/psij-python/docs/v/0.9.0/.generated/psij.html#psij.resource_spec.ResourceSpecV1
    """

    node_count: int
    process_count: int
    processes_per_node: int
    cpu_cores_per_process: int
    gpu_cores_per_process: int
    exclusive_node_use: bool


class JobAttributesHint(TypedDict):
    """
    Type hint for PSI/J `JobAttributes` object.

    Reference: https://exaworks.org/psij-python/docs/v/0.9.0/.generated/psij.html#psij.JobAttributes
    """

    duration: datetime.timedelta | int | float # in minutes when type int | float
    queue_name: str | None
    project_name: str | None
    reservation_id: str | None
    custom_attributes: dict[str, object] | None


class HPCExecutor(AsyncBaseExecutor):
    """
    HPC executor plugin class, built around PSI/J.

    This plugin requires that Covalent and PSI/J exist in the remote machine's Python environment.

    Args:
        address: Remote address or hostname of the login node (e.g. "coolmachine.university.edu").
        username: Username used to authenticate over SSH (i.e. what you use to login to `address`).
            The default is None (i.e. no username is required).
        ssh_key_file: Private RSA key used to authenticate over SSH.
            The default is "~/.ssh/id_rsa". If no key is required, set this as None.
        cert_file: Certificate file used to authenticate over SSH, if required (usually has extension .pub).
            The default is None. If no certificate is required, leave this as None.
        instance: The PSI/J `JobExecutor` instance (i.e. job scheduler) to use for job submission.
            Must be one of: "cobalt", "flux", "lsf", "pbspro", "rp", "slurm". Defaults to "slurm".
        launcher: The PSI/J `JobSpec` launcher to use for the job.
            Must be one of: "aprun", "jsrun", "mpirun", "multiple", "single", "srun". Defaults to "single".
        resource_spec_kwargs: The PSI/J keyword arguments for `ResourceSpecV1`, which describes the resources to
            reserve on the scheduling system. Defaults to None, which is equivalent to the PSI/J defaults.
        job_attributes_kwargs: The PSI/J keyword arguments for `JobAttributes`, which describes information about how the
            job is queued and run. Defaults to None, which is equivalent to the PSI/J defaults.
        inherit_environment: Whether the job should inherit the parent environment. Defaults to True.
        environment: Environment variables to set for the job. Defaults to None, which is equivalent to {}.
        pre_launch_cmds: List of shell-compatible commands to run before launching the job. Defaults to None.
        post_launch_cmds: List of shell-compatible commands to run after launching the job. Defaults to None.
        shebang: Shebang to use for pre-launch and post-launch commands. Defaults to "#!/bin/bash".
        remote_python_exe: Python executable to use for job submission. Defaults to "python".
        remote_conda_env: Conda environment to activate on the remote machine. Defaults to None.
        remote_workdir: Working directory on the remote cluster. Defaults to "~/covalent-workdir".
        create_unique_workdir: Whether to create a unique working (sub)directory for each task.
            Defaults to False.
        cache_dir: Local cache directory used by this executor for temporary files.
            Defaults to the dispatcher's cache directory.
        poll_freq: Frequency with which to poll a submitted job. Defaults to 60. Note that settings this value
            to be significantly smaller is not advised, as it will cause too frequent SSHs into the remote machine.
        cleanup: Whether to clean up the temporary job submission files when done. Set this to False for debugging.
            Note that temporary files will be made both in the `remote_workdir` and in `~/.psij`. The latter will
            not be cleaned up by the plugin.
        log_stdout: Path to file to log stdout to. Defaults to "" (i.e. no logging).
        log_stderr: Path to file to log stderr to. Defaults to "" (i.e. no logging).
        time_limit: time limit for the task (in seconds). Defaults to -1 (i.e. no time limit). Note that this is
            not the same as the job scheduler's time limit, which is set in `job_attributes_kwargs`.
        retries: Number of times to retry execution upon failure. Defaults to 0 (i.e. no retries).
    """

    def __init__(
        self,
        # SSH credentials
        address: str = _DEFAULT,
        username: str | None = _DEFAULT,
        ssh_key_file: str | Path | None = _DEFAULT,
        cert_file: str | Path | None = _DEFAULT,
        # PSI/J parameters
        instance: Literal["cobalt", "flux", "lsf", "pbspro", "rp", "slurm"] = _DEFAULT,
        launcher: Literal["aprun", "jsrun", "mpirun", "multiple", "single", "srun"] = _DEFAULT,
        resource_spec_kwargs: ResourceSpecV1Hint = _DEFAULT,
        job_attributes_kwargs: JobAttributesHint = _DEFAULT,
        inherit_environment: bool = _DEFAULT,
        environment: dict[str, str] | None = _DEFAULT,
        # Pre/Post-launch commands
        pre_launch_cmds: list[str] | None = _DEFAULT,
        post_launch_cmds: list[str] | None = _DEFAULT,
        shebang: str | None = _DEFAULT,
        # Remote Python env parameters
        remote_python_exe: str = _DEFAULT,
        remote_conda_env: str | None = _DEFAULT,
        # Covalent parameters
        remote_workdir: str | Path = _DEFAULT,
        create_unique_workdir: bool = _DEFAULT,
        cache_dir: str | Path = _DEFAULT,
        poll_freq: int = _DEFAULT,
        cleanup: bool = _DEFAULT,
        # AsyncBaseExecutor parameters
        log_stdout: str = "",
        log_stderr: str = "",
        time_limit: int = -1,
        retries: int = 0,
    ):
        super().__init__(
            log_stdout=log_stdout, log_stderr=log_stderr, time_limit=time_limit, retries=retries
        )

        config = ct.get_config()
        hpc_config = config["executors"].get("hpc", {})

        # SSH credentials
        self.address = (
            address
            if address != _DEFAULT
            else hpc_config["address"]
            if "address" in hpc_config
            else _EXECUTOR_PLUGIN_DEFAULTS["address"]
        )

        self.username = (
            username
            if username != _DEFAULT
            else hpc_config["username"]
            if "username" in hpc_config
            else _EXECUTOR_PLUGIN_DEFAULTS["username"]
        )

        self.ssh_key_file = (
            ssh_key_file
            if ssh_key_file != _DEFAULT
            else hpc_config["ssh_key_file"]
            if "ssh_key_file" in hpc_config
            else _EXECUTOR_PLUGIN_DEFAULTS["ssh_key_file"]
        )

        self.cert_file = (
            cert_file
            if cert_file != _DEFAULT
            else hpc_config["cert_file"]
            if "cert_file" in hpc_config
            else _EXECUTOR_PLUGIN_DEFAULTS["cert_file"]
        )

        # PSI/J parameters
        self.instance = (
            instance
            if instance != _DEFAULT
            else hpc_config["instance"]
            if "instance" in hpc_config
            else _EXECUTOR_PLUGIN_DEFAULTS["instance"]
        )

        self.launcher = (
            launcher
            if launcher != _DEFAULT
            else hpc_config["launcher"]
            if "launcher" in hpc_config
            else _EXECUTOR_PLUGIN_DEFAULTS["launcher"]
        )

        self.resource_spec_kwargs = (
            resource_spec_kwargs
            if resource_spec_kwargs != _DEFAULT
            else hpc_config["resource_spec_kwargs"]
            if "resource_spec_kwargs" in hpc_config
            else _EXECUTOR_PLUGIN_DEFAULTS["resource_spec_kwargs"]
        )

        self.job_attributes_kwargs = (
            job_attributes_kwargs
            if job_attributes_kwargs != _DEFAULT
            else hpc_config["job_attributes_kwargs"]
            if "job_attributes_kwargs" in hpc_config
            else _EXECUTOR_PLUGIN_DEFAULTS["job_attributes_kwargs"]
        )

        self.inherit_environment = (
            inherit_environment
            if inherit_environment != _DEFAULT
            else hpc_config["inherit_environment"]
            if "inherit_environment" in hpc_config
            else _EXECUTOR_PLUGIN_DEFAULTS["inherit_environment"]
        )

        self.environment = (
            environment
            if environment != _DEFAULT
            else hpc_config["environment"]
            if "environment" in hpc_config
            else _EXECUTOR_PLUGIN_DEFAULTS["environment"]
        )

        # Pre/Post-launch commands
        self.pre_launch_cmds = (
            pre_launch_cmds
            if pre_launch_cmds != _DEFAULT
            else hpc_config["pre_launch_cmds"]
            if "pre_launch_cmds" in hpc_config
            else _EXECUTOR_PLUGIN_DEFAULTS["pre_launch_cmds"]
        )

        self.post_launch_cmds = (
            post_launch_cmds
            if post_launch_cmds != _DEFAULT
            else hpc_config["post_launch_cmds"]
            if "post_launch_cmds" in hpc_config
            else _EXECUTOR_PLUGIN_DEFAULTS["post_launch_cmds"]
        )

        self.shebang = (
            shebang
            if shebang != _DEFAULT
            else hpc_config["shebang"]
            if "shebang" in hpc_config
            else _EXECUTOR_PLUGIN_DEFAULTS["shebang"]
        )

        # Remote Python environment parameters
        self.remote_python_exe = (
            remote_python_exe
            if remote_python_exe != _DEFAULT
            else hpc_config["remote_python_exe"]
            if "remote_python_exe" in hpc_config
            else _EXECUTOR_PLUGIN_DEFAULTS["remote_python_exe"]
        )

        self.remote_conda_env = (
            remote_conda_env
            if remote_conda_env != _DEFAULT
            else hpc_config["remote_conda_env"]
            if "remote_conda_env" in hpc_config
            else _EXECUTOR_PLUGIN_DEFAULTS["remote_conda_env"]
        )

        # Covalent parameters
        self.remote_workdir = (
            remote_workdir
            if remote_workdir != _DEFAULT
            else hpc_config["remote_workdir"]
            if "remote_workdir" in hpc_config
            else _EXECUTOR_PLUGIN_DEFAULTS["remote_workdir"]
        )

        self.create_unique_workdir = (
            create_unique_workdir
            if create_unique_workdir != _DEFAULT
            else hpc_config["create_unique_workdir"]
            if "create_unique_workdir" in hpc_config
            else _EXECUTOR_PLUGIN_DEFAULTS["create_unique_workdir"]
        )

        self.cache_dir = (
            cache_dir
            if cache_dir != _DEFAULT
            else hpc_config["cache_dir"]
            if "cache_dir" in hpc_config
            else _EXECUTOR_PLUGIN_DEFAULTS["cache_dir"]
        )

        self.poll_freq = (
            poll_freq
            if poll_freq != _DEFAULT
            else hpc_config["poll_freq"]
            if "poll_freq" in hpc_config
            else _EXECUTOR_PLUGIN_DEFAULTS["poll_freq"]
        )

        self.cleanup = (
            cleanup
            if cleanup != _DEFAULT
            else hpc_config["cleanup"]
            if "cleanup" in hpc_config
            else _EXECUTOR_PLUGIN_DEFAULTS["cleanup"]
        )
        
        if self.poll_freq < 30:
            print("Polling frequency will be increased to 30 seconds.")
            self.poll_freq = 30

        # Make sure local cache dir exists
        os.makedirs(self.cache_dir, exist_ok=True)

    def _format_pickle_script(self) -> str:
        """
        Create the Python script that executes the pickled python function.

        Returns:
            script: String object containing a Python script.
        """

        return f"""
from pathlib import Path

import cloudpickle as pickle

<<<<<<< HEAD
with open(Path(os.path.expandvars("{self._remote_func_filepath}")).expanduser().resolve(), "rb") as f:
=======
with open(Path("{self._remote_func_filepath}"), "rb") as f:
>>>>>>> d6f66563
    function, args, kwargs = pickle.load(f)

result = None
exception = None

try:
    result = function(*args, **kwargs)
except Exception as e:
    exception = e

<<<<<<< HEAD
with open(Path(os.path.expandvars("{self._remote_result_filepath}")).expanduser().resolve(), "wb") as f:
=======
with open(Path("{self._remote_result_filepath}"), "wb") as f:
>>>>>>> d6f66563
    pickle.dump((result, exception), f)
"""

    def _format_job_script(self) -> str:
        """
        Create the PSI/J Python script that will submit the compute job to the scheduler.

        NOTE: When PSI/J Remote is released, we can do this directly on the Covalent server
        instead of having to copy the script to the remote machine and running it there.

        Returns:
            String representation of the Python script to make/execute the PSI/J Job object.
        """

        # Fix datetime serialization issue
        if self.job_attributes_kwargs.get("duration") and not isinstance(
            self.job_attributes_kwargs.get("duration"), datetime.timedelta
        ):
            self.job_attributes_kwargs["duration"] = datetime.timedelta(
                minutes=self.job_attributes_kwargs["duration"]
            )

        resources_string = (
            f"resources=ResourceSpecV1(**{self.resource_spec_kwargs}),"
            if self.resource_spec_kwargs
            else ""
        )
        attributes_string = (
            f"attributes=JobAttributes(**{self.job_attributes_kwargs}),"
            if self.job_attributes_kwargs
            else ""
        )
        post_launch_string = (
<<<<<<< HEAD
            f"post_launch=Path(os.path.expandvars('{self._remote_post_launch_filepath}')).expanduser().resolve(),"
=======
            f"post_launch=Path('{self._remote_post_launch_filepath}'),"
>>>>>>> d6f66563
            if self.post_launch_cmds
            else ""
        )

        return f"""
import datetime
import os
from pathlib import Path
from psij import Job, JobAttributes, JobExecutor, JobSpec, ResourceSpecV1

job_executor = JobExecutor.get_instance("{self.instance}")

job = Job(
    JobSpec(
        name="{self._name}",
        executable="{self.remote_python_exe}",
        environment={self.environment},
        launcher="{self.launcher}",
<<<<<<< HEAD
        arguments=[str(Path(os.path.expandvars("{self._remote_pickle_script_filepath}"))).expanduser().resolve())],
        directory=Path(os.path.expandvars("{self._job_remote_workdir}")).expanduser().resolve(),
        stdout_path=Path(os.path.expandvars("{self._remote_stdout_filepath}")).expanduser().resolve(),
        stderr_path=Path(os.path.expandvars("{self._remote_stderr_filepath}")).expanduser().resolve(),
        pre_launch=Path(os.path.expandvars("{self._remote_pre_launch_filepath}")).expanduser().resolve(),
=======
        arguments=[str(Path("{self._remote_pickle_script_filepath}"))],
        directory=Path("{self._job_remote_workdir}"),
        stdout_path=Path("{self._remote_stdout_filepath}"),
        stderr_path=Path("{self._remote_stderr_filepath}"),
        pre_launch=Path('{self._remote_pre_launch_filepath}'),
>>>>>>> d6f66563
        {post_launch_string}
        {resources_string}
        {attributes_string}
    )
)

job_executor.submit(job)
native_id = job.native_id
print(native_id)
"""

    def _format_query_status_script(self) -> str:
        """
        Create the PSI/J Python script to query the submitted job status.

        NOTE: When PSI/J Remote is released, we can do this directly on the Covalent server
        instead of having to copy the script to the remote machine and running it there.

        Returns:
            String representation of the Python script to query the job status with PSI/J.
        """

        # NOTE: Once https://github.com/ExaWorks/psij-python/issues/400 is resolved,
        # we can change it to just `target_states=[JobState.QUEUED]`.

        # NOTE: Once https://github.com/ExaWorks/psij-python/issues/401 is resolved,
        # we can remove the `timeout` argument and set `state = job_status.state`.

        return f"""
import datetime
from psij import Job, JobExecutor, JobState

job_executor = JobExecutor.get_instance("{self.instance}")

job = Job()
job_executor.attach(job, f"{self._jobid}")
job_status = job.wait(
    target_states=[
        JobState.QUEUED,
        JobState.CANCELED,
        JobState.ACTIVE,
        JobState.FAILED,
        JobState.COMPLETED,
    ],
    timeout = datetime.timedelta(seconds=10),
)
state = job_status.state or JobState.COMPLETED
print(state.name)
"""

    def _format_pre_launch_script(self) -> str:
        """
        Create the pre-launch script to activate the conda environment,
        check the Python version, and run any user-requested commands.

        Returns:
            String representation of the pre-launch script.
        """
        pre_launch_script = f"{self.shebang}\n" if self.shebang else ""

        if self.remote_conda_env:
            pre_launch_script += f"""
CONDA_BASE=$(conda info --base)
source $CONDA_BASE/etc/profile.d/conda.sh
conda activate {self.remote_conda_env}
retval=$?
if [ $retval -ne 0 ] ; then
    >&2 echo "Conda environment {self.remote_conda_env} is not present on the compute node. "\
    "Please create the environment and try again."
    exit 99
fi
"""
        pre_launch_script += f"""
remote_py_version=$(python -c "print('.'.join(map(str, __import__('sys').version_info[:2])))")
if [[ "{self._remote_python_version}" != $remote_py_version ]] ; then
    >&2 echo "Python version mismatch. Please install Python {self._remote_python_version} in the compute environment."
    exit 199
fi
"""
        if self.pre_launch_cmds:
            pre_launch_script += "".join(f"{cmd}\n" for cmd in self.pre_launch_cmds)

        return pre_launch_script

    def _format_post_launch_script(self) -> str:
        """
        Create the post-launch script to run any user-requested commands.

        Returns:
            String representation of the post-launch script.
        """
        post_launch_script = f"{self.shebang}\n" if self.shebang else ""
        if self.remote_conda_env:
            post_launch_script += f"""
CONDA_BASE=$(conda info --base)
source $CONDA_BASE/etc/profile.d/conda.sh
conda activate {self.remote_conda_env}
"""
        post_launch_script += "".join(f"{cmd}\n" for cmd in self.post_launch_cmds)

        return post_launch_script

    async def _client_connect(self) -> asyncssh.SSHClientConnection:
        """
        Helper function for connecting to the remote host through the asyncssh module.

        Returns:
            The connection object
        """

        if not self.address:
            raise ValueError("address is a required parameter.")

        # Define paths to private key and certificate files
        self.cert_file = Path(self.cert_file).expanduser().resolve() if self.cert_file else None
        self.ssh_key_file = (
            Path(self.ssh_key_file).expanduser().resolve() if self.ssh_key_file else None
        )

        # Read the private key and certificate files
        if self.ssh_key_file:
            if self.cert_file:
                client_keys = [
                    (
                        asyncssh.read_private_key(self.ssh_key_file),
                        asyncssh.read_certificate(self.cert_file),
                    )
                ]
            else:
                client_keys = [asyncssh.read_private_key(self.ssh_key_file)]
        elif self.cert_file:
            raise ValueError("ssh_key_file is required if cert_file is provided.")
        else:
            client_keys = []

        # Connect to the remote host
        try:
            conn = await asyncssh.connect(
                self.address,
                username=self.username,
                client_keys=client_keys,
                known_hosts=None,
            )
        except Exception as e:
            raise RuntimeError(
                f"Could not use asyncssh to connect to host: '{self.address}' as user: '{self.username}'",
                e,
            )

        return conn

    async def run(
        self, function: callable, args: list, kwargs: dict, task_metadata: dict
    ) -> Result:
        """
        Run a function on the remote machine.

        Args:
            function: Function to be executed.
            args: List of positional arguments to be passed to the function.
            kwargs: Dictionary of keyword arguments to be passed to the function.
            task_metadata: Dictionary of metadata associated with the task.

        Returns:
            result: Result object containing the result of the function execution.
        """

        # Set up variables
        dispatch_id = task_metadata["dispatch_id"]
        node_id = task_metadata["node_id"]
        self._name = f"{dispatch_id}-{node_id}"
        self.remote_workdir = Path(os.path.expandvars(self.remote_workdir)).expanduser().resolve()

        results_dir = task_metadata["results_dir"]
        self._task_results_dir = Path(results_dir) / dispatch_id
        self._job_remote_workdir = (
            self.remote_workdir / dispatch_id / f"node_{node_id}"
            if self.create_unique_workdir
            else self.remote_workdir
        )

        result_filename = f"result-{dispatch_id}-{node_id}.pkl"
        job_script_filename = f"psij-{dispatch_id}-{node_id}.py"
        pickle_script_filename = f"script-{dispatch_id}-{node_id}.py"
        query_status_script_filename = f"query-status-{dispatch_id}-{node_id}.py"
        func_filename = f"func-{dispatch_id}-{node_id}.pkl"
        stdout_filename = f"stdout-{dispatch_id}-{node_id}.log"
        stderr_filename = f"stderr-{dispatch_id}-{node_id}.log"
        pre_launch_file = f"pre-launch-{dispatch_id}-{node_id}.sh"
        post_launch_file = f"post-launch-{dispatch_id}-{node_id}.sh"

        self._remote_result_filepath = self._job_remote_workdir / result_filename
        self._remote_jobscript_filepath = self._job_remote_workdir / job_script_filename
        self._remote_pickle_script_filepath = self._job_remote_workdir / pickle_script_filename
        self._remote_query_script_filepath = (
            self._job_remote_workdir / query_status_script_filename
        )
        self._remote_func_filepath = self._job_remote_workdir / func_filename
        self._remote_stdout_filepath = self._job_remote_workdir / stdout_filename
        self._remote_stderr_filepath = self._job_remote_workdir / stderr_filename
        self._remote_pre_launch_filepath = self._job_remote_workdir / pre_launch_file
        self._remote_post_launch_filepath = self._job_remote_workdir / post_launch_file

        # Establish connection
        conn = await self._client_connect()

        # Check if the remote Python version is compatible with the local Python version
        self._remote_python_version = ".".join(function.args[0].python_version.split(".")[:2])
        app_log.debug(f"Remote Python version: {self._remote_python_version}")

        # Create the remote directory
        app_log.debug(f"Creating remote work directory: {self._job_remote_workdir}")
        cmd_mkdir_remote = f"mkdir -p {self._job_remote_workdir}"
        proc_mkdir_remote = await conn.run(cmd_mkdir_remote)

        if client_err := proc_mkdir_remote.stderr.strip():
            raise RuntimeError(f"Making remote directory failed: {client_err}")

        # Pickle the function, write to file, and copy to remote filesystem
        async with aiofiles.tempfile.NamedTemporaryFile(dir=self.cache_dir) as temp:
            app_log.debug("Writing pickled function, args, kwargs to file")
            await temp.write(pickle.dumps((function, args, kwargs)))
            await temp.flush()

            app_log.debug(
                f"Copying pickled function to remote filesystem: {self._remote_func_filepath}"
            )
            await asyncssh.scp(temp.name, (conn, self._remote_func_filepath))

        # Format the function execution script, write to file, and copy to remote filesystem
        async with aiofiles.tempfile.NamedTemporaryFile(dir=self.cache_dir, mode="w") as temp:
            python_exec_script = self._format_pickle_script()
            app_log.debug("Writing python run-function script to tempfile")
            await temp.write(python_exec_script)
            await temp.flush()

            app_log.debug(
                f"Copying python run-function to remote filesystem: {self._remote_pickle_script_filepath}"
            )
            await asyncssh.scp(temp.name, (conn, self._remote_pickle_script_filepath))

        # Make the pre launch file
        async with aiofiles.tempfile.NamedTemporaryFile(dir=self.cache_dir, mode="w") as temp:
            pre_launch_script = self._format_pre_launch_script()
            app_log.debug("Writing pre launch file")
            await temp.write(pre_launch_script)
            await temp.flush()

            app_log.debug(
                f"Copying pre launch script to remote filesystem: {self._remote_pre_launch_filepath}"
            )
            await asyncssh.scp(temp.name, (conn, self._remote_pre_launch_filepath))

            cmd_chmod = f"chmod +x {self._remote_pre_launch_filepath}"
            proc_chmod = await conn.run(cmd_chmod)

            if client_err := proc_chmod.stderr.strip():
                raise RuntimeError(f"Changing permissions failed with file: {proc_chmod}")

        if self.post_launch_cmds:
            async with aiofiles.tempfile.NamedTemporaryFile(dir=self.cache_dir, mode="w") as temp:
                post_launch_script = self._format_post_launch_script()
                app_log.debug("Writing post launch file")
                await temp.write(post_launch_script)
                await temp.flush()

                app_log.debug(
                    f"Copying post launch script to remote filesystem: {self._remote_post_launch_filepath}"
                )
                await asyncssh.scp(temp.name, (conn, self._remote_post_launch_filepath))

                cmd_chmod = f"chmod +x {self._remote_post_launch_filepath}"
                proc_chmod = await conn.run(cmd_chmod)

                if client_err := proc_chmod.stderr.strip():
                    raise RuntimeError(f"Changing permissions failed with file: {proc_chmod}")

        # ---------------------------------------------------------------------------------------------
        # NOTE: When PSI/J Remote is released, we can do the following server-side instead.
        # ---------------------------------------------------------------------------------------------

        # Format the PSI/J Python submit script, write to file, and copy to remote filesystem
        async with aiofiles.tempfile.NamedTemporaryFile(dir=self.cache_dir, mode="w") as temp:
            submit_script = self._format_job_script()
            app_log.debug("Writing PSI/J submit script to tempfile")
            await temp.write(submit_script)
            await temp.flush()

            app_log.debug(
                f"Copying PSI/J submit script to remote filesystem: {self._remote_jobscript_filepath} ..."
            )
            await asyncssh.scp(temp.name, (conn, self._remote_jobscript_filepath))

        # Execute the job submission Python script
        app_log.debug("Submitting the job")
        cmd = f"{self.remote_python_exe} {self._remote_jobscript_filepath}"
        if self.remote_conda_env:
            cmd = f"conda activate {self.remote_conda_env} &&" + cmd
        proc = await conn.run(cmd)

        if proc.returncode != 0:
            raise RuntimeError(f"Job submission failed: {proc.stderr.strip()}")

        app_log.debug(f"Job submitted with stdout: {self._remote_stdout_filepath}")
        self._jobid = proc.stdout.strip()

        # Format the Python script to query the job status, write to file, and copy to remote filesystem
        async with aiofiles.tempfile.NamedTemporaryFile(dir=self.cache_dir, mode="w") as temp:
            python_query_status_script = self._format_query_status_script()
            app_log.debug("Writing PSI/J query status script to tempfile")
            await temp.write(python_query_status_script)
            await temp.flush()

            app_log.debug(
                f"Copying PSI/J query status script to remote filesystem: {self._remote_query_script_filepath}"
            )
            await asyncssh.scp(temp.name, (conn, self._remote_query_script_filepath))

        app_log.debug(f"Polling job scheduler with job_id: {self._jobid}")
        await self._poll_scheduler(conn)

        # ---------------------------------------------------------------------------------------------

        app_log.debug(f"Fetching result with job_id: {self._jobid}")
        result, stdout, stderr, exception = await self._fetch_result(conn)

        print(stdout)
        print(stderr, file=sys.stderr)

        if exception:
            raise RuntimeError(f"Fetching job result failed: {stderr}")

        app_log.debug("Preparing for teardown")

        app_log.debug("Closing SSH connection")
        conn.close()
        await conn.wait_closed()
        app_log.debug("SSH connection closed, returning result")

        return result

    async def get_status(self, conn: asyncssh.SSHClientConnection) -> Result | str:
        """
        Query the status of a job previously submitted to the job scheduler.

        Args:
            conn: SSH connection object.

        Returns:
            status: String describing the job status.
        """

        if not hasattr(self, "_jobid"):
            return Result.NEW_OBJ

        cmd = f"{self.remote_python_exe} {self._remote_query_script_filepath}"
        if self.remote_conda_env:
            cmd = f"conda activate {self.remote_conda_env} &&" + cmd
        proc = await conn.run(cmd)

        if proc.returncode != 0:
            raise RuntimeError(f"Getting job status failed: {proc.stderr.strip()}")

        return proc.stdout.strip()

    async def _poll_scheduler(self, conn: asyncssh.SSHClientConnection) -> None:
        """
        Poll for the job status until completion.

        Args:
            conn: SSH connection object.

        Returns:
            None
        """

        # Poll status every `poll_freq` seconds
        status = await self.get_status(conn)

        # Continue to poll until the job is done
        while status in {"QUEUED", "ACTIVE"}:
            await asyncio.sleep(self.poll_freq)
            status = await self.get_status(conn)

        if status != "COMPLETED":
            raise RuntimeError(f"Status for job with native ID {self._jobid}: {status}.")

    async def _fetch_result(
        self,
        conn: asyncssh.SSHClientConnection,
    ) -> tuple[Result, str, str, Exception]:
        """
        Query and retrieve the task result including stdout and stderr logs.

        Args:
            conn: SSH connection object.

        Returns:
            result: Task result.
            stdout: stdout log.
            stderr: stderr log.
            exception: Exception raised during task execution.
        """

        # Check the result file exists on the remote backend
        proc = await conn.run(f"test -e {self._remote_result_filepath}")

        if proc.returncode != 0:
            raise FileNotFoundError(
                proc.returncode, proc.stderr.strip(), self._remote_result_filepath
            )

        # Copy result file from remote machine to Covalent server
        local_result_filename = self._task_results_dir / self._remote_result_filepath.name
        await asyncssh.scp((conn, self._remote_result_filepath), local_result_filename)

        # Copy stdout, stderr from remote machine to Covalent server
        local_stdout_file = self._task_results_dir / self._remote_stdout_filepath.name
        local_stderr_file = self._task_results_dir / self._remote_stderr_filepath.name

        await asyncssh.scp((conn, self._remote_stdout_filepath), local_stdout_file)
        await asyncssh.scp((conn, self._remote_stderr_filepath), local_stderr_file)

        async with aiofiles.open(local_result_filename, "rb") as f:
            contents = await f.read()
            result, exception = pickle.loads(contents)
        await async_os.remove(local_result_filename)

        async with aiofiles.open(local_stdout_file, "r") as f:
            stdout = await f.read()
        await async_os.remove(local_stdout_file)

        async with aiofiles.open(local_stderr_file, "r") as f:
            stderr = await f.read()
        await async_os.remove(local_stderr_file)

        return result, stdout, stderr, exception

    async def teardown(self, task_metadata: dict) -> None:
        """
        Perform cleanup on remote machine.

        Args:
            task_metadata: Dictionary of metadata associated with the task.
                Even though it's not used here, it is always passed by Covalent
                and can't be removed.

        Returns:
            None
        """
        if self.cleanup:
            app_log.debug("Performing cleanup on remote...")
            conn = await self._client_connect()
            await self._perform_cleanup(conn)
    
            app_log.debug("Closing SSH connection...")
            conn.close()
            await conn.wait_closed()
            app_log.debug("SSH connection closed, teardown complete")

    async def _perform_cleanup(self, conn: asyncssh.SSHClientConnection) -> None:
        """
        Function to perform cleanup on remote machine.

        NOTE: When PSI/J Remote is released, the following files will no longer need to be
        deleted: `self._remote_jobscript_filepath`, `self._remote_query_script_filepath`.

        Args:
            conn: SSH connection object

        Returns:
            None
        """
        files_to_remove = [
            self._remote_func_filepath,
            self._remote_pickle_script_filepath,
            self._remote_pre_launch_filepath,
            self._remote_jobscript_filepath,
            self._remote_query_script_filepath,
            self._remote_result_filepath,
            self._remote_stdout_filepath,
            self._remote_stderr_filepath,
        ]
        if self.post_launch_cmds:
            files_to_remove.append(self._remote_post_launch_filepath)
        for f in files_to_remove:
            await conn.run(f"rm {f}")<|MERGE_RESOLUTION|>--- conflicted
+++ resolved
@@ -380,11 +380,7 @@
 
 import cloudpickle as pickle
 
-<<<<<<< HEAD
 with open(Path(os.path.expandvars("{self._remote_func_filepath}")).expanduser().resolve(), "rb") as f:
-=======
-with open(Path("{self._remote_func_filepath}"), "rb") as f:
->>>>>>> d6f66563
     function, args, kwargs = pickle.load(f)
 
 result = None
@@ -395,11 +391,7 @@
 except Exception as e:
     exception = e
 
-<<<<<<< HEAD
 with open(Path(os.path.expandvars("{self._remote_result_filepath}")).expanduser().resolve(), "wb") as f:
-=======
-with open(Path("{self._remote_result_filepath}"), "wb") as f:
->>>>>>> d6f66563
     pickle.dump((result, exception), f)
 """
 
@@ -433,11 +425,7 @@
             else ""
         )
         post_launch_string = (
-<<<<<<< HEAD
             f"post_launch=Path(os.path.expandvars('{self._remote_post_launch_filepath}')).expanduser().resolve(),"
-=======
-            f"post_launch=Path('{self._remote_post_launch_filepath}'),"
->>>>>>> d6f66563
             if self.post_launch_cmds
             else ""
         )
@@ -456,19 +444,11 @@
         executable="{self.remote_python_exe}",
         environment={self.environment},
         launcher="{self.launcher}",
-<<<<<<< HEAD
         arguments=[str(Path(os.path.expandvars("{self._remote_pickle_script_filepath}"))).expanduser().resolve())],
         directory=Path(os.path.expandvars("{self._job_remote_workdir}")).expanduser().resolve(),
         stdout_path=Path(os.path.expandvars("{self._remote_stdout_filepath}")).expanduser().resolve(),
         stderr_path=Path(os.path.expandvars("{self._remote_stderr_filepath}")).expanduser().resolve(),
         pre_launch=Path(os.path.expandvars("{self._remote_pre_launch_filepath}")).expanduser().resolve(),
-=======
-        arguments=[str(Path("{self._remote_pickle_script_filepath}"))],
-        directory=Path("{self._job_remote_workdir}"),
-        stdout_path=Path("{self._remote_stdout_filepath}"),
-        stderr_path=Path("{self._remote_stderr_filepath}"),
-        pre_launch=Path('{self._remote_pre_launch_filepath}'),
->>>>>>> d6f66563
         {post_launch_string}
         {resources_string}
         {attributes_string}
@@ -640,15 +620,14 @@
         dispatch_id = task_metadata["dispatch_id"]
         node_id = task_metadata["node_id"]
         self._name = f"{dispatch_id}-{node_id}"
-        self.remote_workdir = Path(os.path.expandvars(self.remote_workdir)).expanduser().resolve()
 
         results_dir = task_metadata["results_dir"]
         self._task_results_dir = Path(results_dir) / dispatch_id
-        self._job_remote_workdir = (
+        self._job_remote_workdir = Path(
             self.remote_workdir / dispatch_id / f"node_{node_id}"
             if self.create_unique_workdir
             else self.remote_workdir
-        )
+        ).expanduser().resolve()
 
         result_filename = f"result-{dispatch_id}-{node_id}.pkl"
         job_script_filename = f"psij-{dispatch_id}-{node_id}.py"
